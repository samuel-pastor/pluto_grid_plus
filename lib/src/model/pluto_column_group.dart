--- conflicted
+++ resolved
@@ -35,12 +35,10 @@
   /// The group title is not shown.
   final bool? expandedColumn;
 
-<<<<<<< HEAD
   /// a unique name to represent the group
   String groupId;
-=======
+
   final Color? backgroundColor;
->>>>>>> aaf5a38d
 
   PlutoColumnGroup({
     required this.title,
